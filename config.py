--- conflicted
+++ resolved
@@ -10,12 +10,8 @@
 @dataclass
 class BASIC_CONFIG:
     OUT_FEATURES = 512
-<<<<<<< HEAD
     AGG = "concat"  #'sum
-=======
-    AGG='concat' #'sum
-
->>>>>>> 3ec7046d
+
     INPUT_SIZE = (384, 192)
     LR = 0.0035
     DEVICE = "cuda" if torch.cuda.is_available() else "cpu"
@@ -67,13 +63,8 @@
     ORIENTATION_GUIDED = False
     SAMPLER = True
 
-<<<<<<< HEAD
     OPTIMIZER = "adam"  # or 'sgd'
     WEIGHT_DECAY = 5e-4
-=======
-    OPTIMIZER='adam' # or 'sgd'
-    WEIGHT_DECAY =  5e-4
->>>>>>> 3ec7046d
 
     USE_WARM_EPOCH = False
     WARM_EPOCH = 5
@@ -115,13 +106,9 @@
     )
 
     TRAIN_SHAPE = True
-<<<<<<< HEAD
     NUM_REFINE_LAYERS = 3  # or 2 or 1
     GCN_LAYER_TYPE = "GCNConv"  # ResGCN or GCNConv
-=======
-    NUM_REFINE_LAYERS = 3 # or 2 or 1
-    GCN_LAYER_TYPE = "GCNConv" # ResGCN or GCNConv
->>>>>>> 3ec7046d
+
     NUM_GCN_LAYERS = 3
     AGGREGATION_TYPE = "max"  # max
 
